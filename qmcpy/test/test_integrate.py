--- conflicted
+++ resolved
@@ -23,11 +23,7 @@
         dim = 2
         fun = Keister()
         measureObj = IIDZeroMeanGaussian(dimension=[dim],variance=[1 / 2])
-<<<<<<< HEAD
-        distribObj = IIDDistribution(true_distrib=StdGaussian(dimension=[dim]))
-=======
         distribObj = IIDDistribution(true_distribution=StdGaussian(dimension=[dim]))
->>>>>>> 9a995ad3
         stopObj = CLTStopping(distribObj,n_init=16, abs_tol=abs_tol, alpha=.01, inflate=1.2)
         sol, out = integrate(fun, measureObj, distribObj, stopObj)
         true_value = 1.808186429263620
@@ -40,11 +36,7 @@
         timeSeries_levels = [arange(1/4,5/4,1/4),arange(1/16,17/16,1/16),arange(1/64,65/64,1/64)]
         measureObj = BrownianMotion(time_vector=timeSeries_levels)
         OptionObj = AsianCall(measureObj)
-<<<<<<< HEAD
-        distribObj = QuasiRandom(true_distrib=Lattice(dimension=[4,16,64]))
-=======
         distribObj = QuasiRandom(true_distribution=Lattice(dimension=[4,16,64]))
->>>>>>> 9a995ad3
         stopObj = CLTRep(distribObj,abs_tol=abs_tol)
         sol,dataObj = integrate(OptionObj,measureObj,distribObj,stopObj)
         true_value = 6.20
