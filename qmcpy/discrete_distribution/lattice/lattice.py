--- conflicted
+++ resolved
@@ -24,7 +24,6 @@
         order           natural
         entropy         7
         spawn_key       ()
-<<<<<<< HEAD
     >>> l = Lattice(2,generating_vector = 17,seed = 9)
     >>> l.gen_samples(5)
     array([[0.2943626 , 0.88967111],
@@ -40,19 +39,6 @@
     order           natural
     entropy         9
     spawn_key       ()
-=======
-    >>> l = Lattice(2,generating_vector=28,seed=55)
-    >>> l.gen_samples(1)
-    array([[0.84489224, 0.30534549]])
-    >>> l
-    Lattice (DiscreteDistribution Object)
-        d               2^(1)
-        dvec            [0 1]
-        randomize       1
-        order           natural
-        entropy         55
-        spawn_key       ()
->>>>>>> da79f955
     >>> Lattice(dimension=2,randomize=False,order='natural').gen_samples(4, warn=False)
     array([[0.  , 0.  ],
            [0.5 , 0.5 ],
@@ -68,7 +54,6 @@
            [0.5 , 0.5 ],
            [0.25, 0.75],
            [0.75, 0.25]])
-<<<<<<< HEAD
     >>> Lattice(dimension = 2, generating_vector = 25,seed = 55,randomize = False).gen_samples(8, warn = False)
     array([[0.   , 0.   ],
        [0.5  , 0.5  ],
@@ -78,26 +63,6 @@
        [0.625, 0.125],
        [0.375, 0.875],
        [0.875, 0.375]])
-=======
-    >>> Lattice(dimension=2,randomize=False,seed=182,generating_vector = 23).gen_samples(8, warn=False)
-    array([[0.   , 0.   ],
-           [0.5  , 0.5  ],
-           [0.25 , 0.25 ],
-           [0.75 , 0.75 ],
-           [0.125, 0.125],
-           [0.625, 0.625],
-           [0.375, 0.375],
-           [0.875, 0.875]])
-    >>> Lattice(dimension=4,randomize=False,seed=353,generating_vector = 26).gen_samples(8,warn=False)
-    array([[0.   , 0.   , 0.   , 0.   ],
-           [0.5  , 0.5  , 0.5  , 0.5  ],
-           [0.25 , 0.25 , 0.75 , 0.75 ],
-           [0.75 , 0.75 , 0.25 , 0.25 ],
-           [0.125, 0.625, 0.875, 0.875],
-           [0.625, 0.125, 0.375, 0.375],
-           [0.375, 0.875, 0.625, 0.625],
-           [0.875, 0.375, 0.125, 0.125]])
->>>>>>> da79f955
 
     References:
 
@@ -167,11 +132,7 @@
             self.d_max = d_max
             self.m_max = m_max
         elif isinstance(generating_vector,int):
-<<<<<<< HEAD
             self.m_max = min(64,max(2,generating_vector))
-=======
-            self.m_max = min(26,max(2,generating_vector))
->>>>>>> da79f955
             self.d_max = dimension 
         elif isinstance(generating_vector,str):
             root = dirname(abspath(__file__))+'/generating_vectors/'
@@ -190,11 +151,7 @@
         self.low_discrepancy = True
         super(Lattice,self).__init__(dimension,seed)
         if isinstance(generating_vector,int):
-<<<<<<< HEAD
             self.z_og = append(uint64(1),2*self.rng.integers(1,2**(self.m_max-1),size = dimension-1,dtype = uint64)+1);
-=======
-            self.z_og = append(uint64(1),2*self.rng.integers(1,2**(self.m_max-2),size = dimension-1,dtype = uint64)+1);
->>>>>>> da79f955
         self.z = self.z_og[self.dvec]
         self.shift = self.rng.uniform(size=int(self.d))
 
