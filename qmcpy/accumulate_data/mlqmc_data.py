--- conflicted
+++ resolved
@@ -9,13 +9,7 @@
     See the stopping criterion that utilize this object for references.
     """
 
-    parameters = ['levels','dimensions','n_level','mean_level','var_level','bias_estimate','n_total']
-
-<<<<<<< HEAD
-    def __init__(self, stopping_criterion, integrand, n_init, replications, bias_estimator, cost_method):
-=======
-    def __init__(self, stopping_crit, integrand, true_measure, discrete_distrib, n_init, replications):
->>>>>>> 1a004d04
+    def __init__(self, stopping_crit, integrand, true_measure, discrete_distrib, n_init, replications, bias_estimator, cost_method):
         """
         Initialize data instance
 
@@ -26,6 +20,7 @@
             discrete_distrib (DiscreteDistribution): a DiscreteDistribution instance
             replications (int): number of replications on each level
         """
+        self.parameters = ['levels','dimensions','n_level','mean_level','var_level','bias_estimate','n_total']
         self.stopping_crit = stopping_crit
         self.integrand = integrand
         self.true_measure = true_measure
@@ -69,12 +64,8 @@
                 samples = self.discrete_distrib.gen_samples(n_min=self.n_level[l],n_max=n_max)
                 self.integrand.f(samples,l=l)
                 prev_sum = self.mean_level_reps[l,r]*self.n_level[l]
-<<<<<<< HEAD
                 self.mean_level_reps[l,r] = (sums[0]+prev_sum)/float(n_max)
                 self.cost_level[l] = self.cost_level[l] + cost
-=======
-                self.mean_level_reps[l,r] = (self.integrand.sums[0]+prev_sum)/float(n_max)
->>>>>>> 1a004d04
             self.n_level[l] = n_max
             self.mean_level[l] = self.mean_level_reps[l].mean()
             self.var_level[l] = self.mean_level_reps[l].var()
