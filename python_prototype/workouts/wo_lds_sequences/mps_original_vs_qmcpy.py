--- conflicted
+++ resolved
@@ -35,7 +35,6 @@
     df = DataFrame(columns=columns, dtype=float)
     for n_2 in n_2powers:
         n_samples = 2**n_2
-<<<<<<< HEAD
         row_i = {'n': n_samples}
         # Original MPS Lattice
         t0 = time()
@@ -49,26 +48,10 @@
             lattice_rng = LatticeSeq(m=30, s=dim, returnDeepCopy=False)
             qmcpy_lattice_samples = vstack([lattice_rng.calc_block(m) for m in range(n_2+1)])
         row_i['qmcpy_lattice_time'] = (time() - t0) / trials
-=======
-        row_i = {'n_2power': n_2}
-
-        # Original MPS Lattice
-        t0 = process_time()
-        lattice_rng = latticeseq_b2(m=30, s=dim, returnDeepCopy=True)
-        mps_lattice_samples = array([next(lattice_rng) for i in range(n_samples)])
-        row_i['mps_lattice_time'] = process_time() - t0
-
-        # Refactored MPS Lattice
-        t0 = process_time()
-        lattice_rng = LatticeSeq(m=30, s=dim, returnDeepCopy=False)
-        qmcpy_lattice_samples = vstack([lattice_rng.calc_block(m) for m in range(n_2 + 1)])
-        row_i['qmcpy_lattice_time'] = process_time() - t0
->>>>>>> 117a3cd6
         if check_accuracy and not all(row in qmcpy_lattice_samples for row in mps_lattice_samples):
             raise Exception("Lattice sample do not match for n_samples=2^%d" % n_2)
 
         # Original MPS Sobol
-<<<<<<< HEAD
         t0 = time()
         for j in range(trials):   
             sobol_rng = digitalseq_b2g(Cs="./third_party/magic_point_shop/sobol_Cs.col", m=30, s=dim, returnDeepCopy=True)
@@ -88,27 +71,9 @@
         row_i['qmcpy_Sobol_time'] = (time() - t0) / trials
         if check_accuracy and not all(row in qmcpy_Sobol_samples for row in mps_Sobol_samples):
             raise Exception("Sobol sample do not match for n_samples=2^%d"%n_2)
-=======
-        t0 = process_time()
-        sobol_rng = digitalseq_b2g(Cs="./third_party/magic_point_shop/sobol_Cs.col", m=30, s=dim, returnDeepCopy=True)
-        mps_sobol_samples = zeros((n_samples, dim), dtype=int64)
-        for i in range(n_samples):
-            next(sobol_rng)
-            mps_sobol_samples[i, :] = sobol_rng.cur
-        row_i['mps_Sobol_time'] = process_time() - t0
-
-        # Refactored MPS Sobol
-        t0 = process_time()
-        sobol_rng = DigitalSeq(Cs="sobol_Cs.col", m=30, s=dim)
-        qmcpy_sobol_samples = array([next(sobol_rng) for i in range(n_samples)])
-        row_i['qmcpy_Sobol_time'] = process_time() - t0
-        if check_accuracy and not all(row in qmcpy_sobol_samples for row in mps_sobol_samples):
-            raise Exception("Sobol sample does not match for n_samples=2^%d" % n_2)
->>>>>>> 117a3cd6
         print(row_i)
         df.loc[i] = row_i
     return df
-
 
 if __name__ == '__main__':
     df_times = mps_gentimes(n_2powers=arange(1, 21), check_accuracy=True)
