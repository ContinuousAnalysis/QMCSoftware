--- conflicted
+++ resolved
@@ -16,9 +16,5 @@
 
     rst_from_demos/quasirandom_generators.rst
 
-<<<<<<< HEAD
-    rst_from_demos/nei_demo.rst
-=======
 .. Need to fix LaTeX expressions in the notebook below
-.. rst_from_demos/nei_demo.rst
->>>>>>> 4cc5db62
+.. rst_from_demos/nei_demo.rst